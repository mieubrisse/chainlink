package orm

import (
	"context"
	"encoding/base64"
	"fmt"
	"io/ioutil"
	"log"
	"math/big"
	"net"
	"net/url"
	"os"
	"path/filepath"
	"reflect"
	"regexp"
	"strconv"
	"time"

	"github.com/smartcontractkit/chainlink/core/static"
	"github.com/smartcontractkit/chainlink/core/store/dialects"

	"gorm.io/gorm"

	"github.com/multiformats/go-multiaddr"

	ocr "github.com/smartcontractkit/libocr/offchainreporting"
	ocrtypes "github.com/smartcontractkit/libocr/offchainreporting/types"

	"github.com/smartcontractkit/chainlink/core/assets"
	"github.com/smartcontractkit/chainlink/core/logger"
	"github.com/smartcontractkit/chainlink/core/store/models"
	"github.com/smartcontractkit/chainlink/core/utils"

	"github.com/ethereum/go-ethereum/common"
	ethCore "github.com/ethereum/go-ethereum/core"
	"github.com/gin-gonic/contrib/sessions"
	"github.com/gin-gonic/gin"
	"github.com/gorilla/securecookie"
	homedir "github.com/mitchellh/go-homedir"
	"github.com/pkg/errors"
	"github.com/spf13/viper"
	"go.uber.org/zap/zapcore"
)

// this permission grants read / write accccess to file owners only
const readWritePerms = os.FileMode(0600)

var (
	ErrUnset   = errors.New("env var unset")
	ErrInvalid = errors.New("env var invalid")
)

// Config holds parameters used by the application which can be overridden by
// setting environment variables.
//
// If you add an entry here which does not contain sensitive information, you
// should also update presenters.ConfigWhitelist and cmd_test.TestClient_RunNodeShowsEnv.
type Config struct {
	viper           *viper.Viper
	SecretGenerator SecretGenerator
	runtimeStore    *ORM
	Dialect         dialects.DialectName
	AdvisoryLockID  int64
}

var configFileNotFoundError = reflect.TypeOf(viper.ConfigFileNotFoundError{})

// NewConfig returns the config with the environment variables set to their
// respective fields, or their defaults if environment variables are not set.
func NewConfig() *Config {
	v := viper.New()
	return newConfigWithViper(v)
}

func newConfigWithViper(v *viper.Viper) *Config {
	schemaT := reflect.TypeOf(ConfigSchema{})
	for index := 0; index < schemaT.NumField(); index++ {
		item := schemaT.FieldByIndex([]int{index})
		name := item.Tag.Get("env")
		v.SetDefault(name, item.Tag.Get("default"))
		_ = v.BindEnv(name, name)
	}

	config := &Config{
		viper:           v,
		SecretGenerator: filePersistedSecretGenerator{},
	}

	if err := utils.EnsureDirAndMaxPerms(config.RootDir(), os.FileMode(0700)); err != nil {
		logger.Fatalf(`Error creating root directory "%s": %+v`, config.RootDir(), err)
	}

	v.SetConfigName("chainlink")
	v.AddConfigPath(config.RootDir())
	err := v.ReadInConfig()
	if err != nil && reflect.TypeOf(err) != configFileNotFoundError {
		logger.Warnf("Unable to load config file: %v\n", err)
	}

	return config
}

// Validate performs basic sanity checks on config and returns error if any
// misconfiguration would be fatal to the application
func (c *Config) Validate() error {
	ethGasBumpPercent := c.EthGasBumpPercent()
	if uint64(ethGasBumpPercent) < ethCore.DefaultTxPoolConfig.PriceBump {
		return errors.Errorf(
			"ETH_GAS_BUMP_PERCENT of %v may not be less than Geth's default of %v",
			c.EthGasBumpPercent(),
			ethCore.DefaultTxPoolConfig.PriceBump,
		)
	}

	if c.EthHeadTrackerHistoryDepth() < c.EthFinalityDepth() {
		return errors.New("ETH_HEAD_TRACKER_HISTORY_DEPTH must be equal to or greater than ETH_FINALITY_DEPTH")
	}

	if c.P2PAnnouncePort() != 0 && c.P2PAnnounceIP() == nil {
		return errors.Errorf("P2P_ANNOUNCE_PORT was given as %v but P2P_ANNOUNCE_IP was unset. You must also set P2P_ANNOUNCE_IP if P2P_ANNOUNCE_PORT is set", c.P2PAnnouncePort())
	}

	if c.FeatureOffchainReporting() && c.P2PListenPort() == 0 {
		return errors.New("P2P_LISTEN_PORT must be set to a non-zero value if FEATURE_OFFCHAIN_REPORTING is enabled")
	}

	var override time.Duration
	lc := ocrtypes.LocalConfig{
		BlockchainTimeout:                      c.OCRBlockchainTimeout(override),
		ContractConfigConfirmations:            c.OCRContractConfirmations(0),
		ContractConfigTrackerPollInterval:      c.OCRContractPollInterval(override),
		ContractConfigTrackerSubscribeInterval: c.OCRContractSubscribeInterval(override),
		ContractTransmitterTransmitTimeout:     c.OCRContractTransmitterTransmitTimeout(),
		DatabaseTimeout:                        c.OCRDatabaseTimeout(),
		DataSourceTimeout:                      c.OCRObservationTimeout(override),
		DataSourceGracePeriod:                  c.OCRObservationGracePeriod(),
	}
	if err := ocr.SanityCheckLocalConfig(lc); err != nil {
		return err
	}
	if _, err := c.P2PPeerID(nil); errors.Cause(err) == ErrInvalid {
		return err
	}
	if _, err := c.OCRKeyBundleID(nil); errors.Cause(err) == ErrInvalid {
		return err
	}
	if _, err := c.OCRTransmitterAddress(nil); errors.Cause(err) == ErrInvalid {
		return err
	}
	if peers, err := c.P2PBootstrapPeers(nil); err == nil {
		for i := range peers {
			if _, err := multiaddr.NewMultiaddr(peers[i]); err != nil {
				return errors.Errorf("p2p bootstrap peer %d is invalid: err %v", i, err)
			}
		}
	}
	if me := c.OCRMonitoringEndpoint(""); me != "" {
		if _, err := url.Parse(me); err != nil {
			return errors.Wrapf(err, "invalid monitoring url: %s", me)
		}
	}
	return nil
}

// SetRuntimeStore tells the configuration system to use a store for retrieving
// configuration variables that can be configured at runtime.
func (c *Config) SetRuntimeStore(orm *ORM) {
	c.runtimeStore = orm
}

// Set a specific configuration variable
func (c Config) Set(name string, value interface{}) {
	schemaT := reflect.TypeOf(ConfigSchema{})
	for index := 0; index < schemaT.NumField(); index++ {
		item := schemaT.FieldByIndex([]int{index})
		envName := item.Tag.Get("env")
		if envName == name {
			c.viper.Set(name, value)
			return
		}
	}
	logger.Panicf("No configuration parameter for %s", name)
}

const defaultPostgresAdvisoryLockID int64 = 1027321974924625846

func (c Config) GetAdvisoryLockIDConfiguredOrDefault() int64 {
	if c.AdvisoryLockID == 0 {
		return defaultPostgresAdvisoryLockID
	}
	return c.AdvisoryLockID
}

func (c Config) GetDatabaseDialectConfiguredOrDefault() dialects.DialectName {
	if c.Dialect == "" {
		return dialects.Postgres
	}
	return c.Dialect
}

// AllowOrigins returns the CORS hosts used by the frontend.
func (c Config) AllowOrigins() string {
	return c.viper.GetString(EnvVarName("AllowOrigins"))
}

// AdminCredentialsFile points to text file containing admnn credentials for logging in
func (c Config) AdminCredentialsFile() string {
	fieldName := "AdminCredentialsFile"
	file := c.viper.GetString(EnvVarName(fieldName))
	defaultValue, _ := defaultValue(fieldName)
	if file == defaultValue {
		return filepath.Join(c.RootDir(), "apicredentials")
	}
	return file
}

// AuthenticatedRateLimit defines the threshold to which requests authenticated requests get limited
func (c Config) AuthenticatedRateLimit() int64 {
	return c.viper.GetInt64(EnvVarName("AuthenticatedRateLimit"))
}

// AuthenticatedRateLimitPeriod defines the period to which authenticated requests get limited
func (c Config) AuthenticatedRateLimitPeriod() models.Duration {
	return models.MustMakeDuration(c.getWithFallback("AuthenticatedRateLimitPeriod", parseDuration).(time.Duration))
}

// BalanceMonitorEnabled enables the balance monitor
func (c Config) BalanceMonitorEnabled() bool {
	return c.viper.GetBool(EnvVarName("BalanceMonitorEnabled"))
}

// BlockBackfillDepth specifies the number of blocks before the current HEAD that the
// log broadcaster will try to re-consume logs from
func (c Config) BlockBackfillDepth() uint64 {
	return c.getWithFallback("BlockBackfillDepth", parseUint64).(uint64)
}

// BridgeResponseURL represents the URL for bridges to send a response to.
func (c Config) BridgeResponseURL() *url.URL {
	return c.getWithFallback("BridgeResponseURL", parseURL).(*url.URL)
}

// ChainID represents the chain ID to use for transactions.
func (c Config) ChainID() *big.Int {
	return c.getWithFallback("ChainID", parseBigInt).(*big.Int)
}

// ClientNodeURL is the URL of the Ethereum node this Chainlink node should connect to.
func (c Config) ClientNodeURL() string {
	return c.viper.GetString(EnvVarName("ClientNodeURL"))
}

func (c Config) DatabaseListenerMinReconnectInterval() time.Duration {
	return c.getWithFallback("DatabaseListenerMinReconnectInterval", parseDuration).(time.Duration)
}

func (c Config) DatabaseListenerMaxReconnectDuration() time.Duration {
	return c.getWithFallback("DatabaseListenerMaxReconnectDuration", parseDuration).(time.Duration)
}

func (c Config) DatabaseMaximumTxDuration() time.Duration {
	return c.getWithFallback("DatabaseMaximumTxDuration", parseDuration).(time.Duration)
}

// DatabaseBackupMode sets the database backup mode
func (c Config) DatabaseBackupMode() DatabaseBackupMode {
	return c.getWithFallback("DatabaseBackupMode", parseDatabaseBackupMode).(DatabaseBackupMode)
}

// DatabaseBackupFrequency turns on the periodic database backup if set to a positive value
// DatabaseBackupMode must be then set to a value other than "none"
func (c Config) DatabaseBackupFrequency() time.Duration {
	return c.getWithFallback("DatabaseBackupFrequency", parseDuration).(time.Duration)
}

// DatabaseBackupURL configures the URL for the database to backup, if it's to be different from the main on
func (c Config) DatabaseBackupURL() *url.URL {
	s := c.viper.GetString(EnvVarName("DatabaseBackupURL"))
	if s == "" {
		return nil
	}
	uri, err := url.Parse(s)
	if err != nil {
		logger.Error("invalid database backup url %s", s)
		return nil
	}
	return uri
}

// DatabaseTimeout represents how long to tolerate non response from the DB.
func (c Config) DatabaseTimeout() models.Duration {
	return models.MustMakeDuration(c.getWithFallback("DatabaseTimeout", parseDuration).(time.Duration))
}

// GlobalLockRetryInterval represents how long to wait before trying again to get the global advisory lock.
func (c Config) GlobalLockRetryInterval() models.Duration {
	return models.MustMakeDuration(c.getWithFallback("GlobalLockRetryInterval", parseDuration).(time.Duration))
}

// DatabaseURL configures the URL for chainlink to connect to. This must be
// a properly formatted URL, with a valid scheme (postgres://)
func (c Config) DatabaseURL() url.URL {
	s := c.viper.GetString(EnvVarName("DatabaseURL"))
	uri, err := url.Parse(s)
	if err != nil {
		logger.Error("invalid database url %s", s)
		return url.URL{}
	}
	if uri.String() == "" {
		return *uri
	}
	static.SetConsumerName(uri, "Default")
	return *uri
}

// MigrateDatabase determines whether the database will be automatically
// migrated on application startup if set to true
func (c Config) MigrateDatabase() bool {
	return c.viper.GetBool(EnvVarName("MigrateDatabase"))
}

// DefaultMaxHTTPAttempts defines the limit for HTTP requests.
func (c Config) DefaultMaxHTTPAttempts() uint {
	return uint(c.getWithFallback("DefaultMaxHTTPAttempts", parseUint64).(uint64))
}

// DefaultHTTPLimit defines the size limit for HTTP requests and responses
func (c Config) DefaultHTTPLimit() int64 {
	return c.viper.GetInt64(EnvVarName("DefaultHTTPLimit"))
}

// DefaultHTTPTimeout defines the default timeout for http requests
func (c Config) DefaultHTTPTimeout() models.Duration {
	return models.MustMakeDuration(c.getWithFallback("DefaultHTTPTimeout", parseDuration).(time.Duration))
}

// DefaultHTTPAllowUnrestrictedNetworkAccess controls whether http requests are unrestricted by default
// It is recommended that this be left disabled
func (c Config) DefaultHTTPAllowUnrestrictedNetworkAccess() bool {
	return c.viper.GetBool(EnvVarName("DefaultHTTPAllowUnrestrictedNetworkAccess"))
}

// Dev configures "development" mode for chainlink.
func (c Config) Dev() bool {
	return c.viper.GetBool(EnvVarName("Dev"))
}

// EnableExperimentalAdapters enables support for experimental adapters
func (c Config) EnableExperimentalAdapters() bool {
	return c.viper.GetBool(EnvVarName("EnableExperimentalAdapters"))
}

// FeatureExternalInitiators enables the External Initiator feature.
func (c Config) FeatureExternalInitiators() bool {
	return c.viper.GetBool(EnvVarName("FeatureExternalInitiators"))
}

// FeatureFluxMonitor enables the Flux Monitor feature.
func (c Config) FeatureFluxMonitor() bool {
	return c.viper.GetBool(EnvVarName("FeatureFluxMonitor"))
}

// FeatureFluxMonitorV2 enables the Flux Monitor v2 feature.
func (c Config) FeatureFluxMonitorV2() bool {
	return c.getWithFallback("FeatureFluxMonitorV2", parseBool).(bool)
}

// FeatureOffchainReporting enables the Flux Monitor feature.
func (c Config) FeatureOffchainReporting() bool {
	return c.viper.GetBool(EnvVarName("FeatureOffchainReporting"))
}

// MaximumServiceDuration is the maximum time that a service agreement can run
// from after the time it is created. Default 1 year = 365 * 24h = 8760h
func (c Config) MaximumServiceDuration() models.Duration {
	return models.MustMakeDuration(c.getWithFallback("MaximumServiceDuration", parseDuration).(time.Duration))
}

// MinimumServiceDuration is the shortest duration from now that a service is
// allowed to run.
func (c Config) MinimumServiceDuration() models.Duration {
	return models.MustMakeDuration(c.getWithFallback("MinimumServiceDuration", parseDuration).(time.Duration))
}

// EthBalanceMonitorBlockDelay is the number of blocks that the balance monitor
// trails behind head. This is required e.g. for Infura because they will often
// announce a new head, then route a request to a different node which does not
// have this head yet.
func (c Config) EthBalanceMonitorBlockDelay() uint16 {
	return c.getWithFallback("EthBalanceMonitorBlockDelay", parseUint16).(uint16)
}

// EthReceiptFetchBatchSize controls the number of receipts fetched in each
// request in the EthConfirmer
func (c Config) EthReceiptFetchBatchSize() uint32 {
	return c.viper.GetUint32(EnvVarName("EthReceiptFetchBatchSize"))
}

// EthGasBumpThreshold is the number of blocks to wait before bumping gas again on unconfirmed transactions
// Set to 0 to disable gas bumping
func (c Config) EthGasBumpThreshold() uint64 {
	return c.getWithFallback("EthGasBumpThreshold", parseUint64).(uint64)
}

// EthGasBumpTxDepth is the number of transactions to gas bump starting from oldest.
// Set to 0 for no limit (i.e. bump all)
func (c Config) EthGasBumpTxDepth() uint16 {
	return c.getWithFallback("EthGasBumpTxDepth", parseUint16).(uint16)
}

// EthGasBumpPercent is the minimum percentage by which gas is bumped on each transaction attempt
// Change with care since values below geth's default will fail with "underpriced replacement transaction"
func (c Config) EthGasBumpPercent() uint16 {
	return c.getWithFallback("EthGasBumpPercent", parseUint16).(uint16)
}

// EthGasBumpWei is the minimum fixed amount of wei by which gas is bumped on each transaction attempt
func (c Config) EthGasBumpWei() *big.Int {
	return c.getWithFallback("EthGasBumpWei", parseBigInt).(*big.Int)
}

// EthMaxGasPriceWei is the maximum amount in Wei that a transaction will be
// bumped to before abandoning it and marking it as errored.
func (c Config) EthMaxGasPriceWei() *big.Int {
	return c.getWithFallback("EthMaxGasPriceWei", parseBigInt).(*big.Int)
}

// EthMaxUnconfirmedTransactions is the maximum number of unconfirmed
// transactions per key that are allowed to be in flight before jobs will start
// failing and rejecting send of any further transactions.
// 0 value disables
func (c Config) EthMaxUnconfirmedTransactions() uint64 {
	return c.getWithFallback("EthMaxUnconfirmedTransactions", parseUint64).(uint64)
}

// EthGasLimitDefault sets the default gas limit for outgoing transactions.
func (c Config) EthGasLimitDefault() uint64 {
	return c.getWithFallback("EthGasLimitDefault", parseUint64).(uint64)
}

// EthGasPriceDefault is the starting gas price for every transaction
func (c Config) EthGasPriceDefault() *big.Int {
	if c.runtimeStore != nil {
		var value big.Int
		if err := c.runtimeStore.GetConfigValue("EthGasPriceDefault", &value); err != nil && !errors.Is(err, gorm.ErrRecordNotFound) {
			logger.Warnw("Error while trying to fetch EthGasPriceDefault.", "error", err)
		} else if err == nil {
			return &value
		}
	}
	return c.getWithFallback("EthGasPriceDefault", parseBigInt).(*big.Int)
}

// SetEthGasPriceDefault saves a runtime value for the default gas price for transactions
func (c Config) SetEthGasPriceDefault(value *big.Int) error {
	if c.runtimeStore == nil {
		return errors.New("No runtime store installed")
	}
	return c.runtimeStore.SetConfigValue("EthGasPriceDefault", value)
}

// EthFinalityDepth is the number of blocks after which an ethereum transaction is considered "final"
// BlocksConsideredFinal determines how deeply we look back to ensure that transactions are confirmed onto the longest chain
// There is not a large performance penalty to setting this relatively high (on the order of hundreds)
// It is practically limited by the number of heads we store in the database and should be less than this with a comfortable margin.
// If a transaction is mined in a block more than this many blocks ago, and is reorged out, we will NOT retransmit this transaction and undefined behaviour can occur including gaps in the nonce sequence that require manual intervention to fix.
// Therefore this number represents a number of blocks we consider large enough that no re-org this deep will ever feasibly happen.
func (c Config) EthFinalityDepth() uint {
	return uint(c.getWithFallback("EthFinalityDepth", parseUint64).(uint64))
}

// EthHeadTrackerHistoryDepth is the number of heads to keep in the `heads` database table.
// This number should be at least as large as `EthFinalityDepth`.
// There may be a small performance penalty to setting this to something very large (10,000+)
func (c Config) EthHeadTrackerHistoryDepth() uint {
	return uint(c.getWithFallback("EthHeadTrackerHistoryDepth", parseUint64).(uint64))
}

// EthHeadTrackerMaxBufferSize is the maximum number of heads that may be
// buffered in front of the head tracker before older heads start to be
// dropped. You may think of it as something like the maximum permittable "lag"
// for the head tracker before we start dropping heads to keep up.
func (c Config) EthHeadTrackerMaxBufferSize() uint {
	return uint(c.getWithFallback("EthHeadTrackerMaxBufferSize", parseUint64).(uint64))
}

// EthTxResendAfterThreshold controls how long the ethResender will wait before
// re-sending the latest eth_tx_attempt. This is designed a as a fallback to
// protect against the eth nodes dropping txes (it has been anecdotally
// observed to happen), networking issues or txes being ejected from the
// mempool.
// See eth_resender.go for more details
func (c Config) EthTxResendAfterThreshold() time.Duration {
	return c.getWithFallback("EthTxResendAfterThreshold", parseDuration).(time.Duration)
}

// EthereumURL represents the URL of the Ethereum node to connect Chainlink to.
func (c Config) EthereumURL() string {
	return c.viper.GetString(EnvVarName("EthereumURL"))
}

// EthereumSecondaryURLs is an optional backup RPC URL
// Must be http(s) format
// If specified, transactions will also be broadcast to this ethereum node
func (c Config) EthereumSecondaryURLs() []url.URL {
	oldConfig := c.viper.GetString(EnvVarName("EthereumSecondaryURL"))
	newConfig := c.viper.GetString(EnvVarName("EthereumSecondaryURLs"))

	config := ""
	if newConfig != "" {
		config = newConfig
	} else if oldConfig != "" {
		config = oldConfig
	}

	urlStrings := regexp.MustCompile(`\s*[;,]\s*`).Split(config, -1)
	urls := []url.URL{}
	for _, urlString := range urlStrings {
		if urlString == "" {
			continue
		}
		url, err := url.Parse(urlString)
		if err != nil {
			logger.Fatalf("Invalid Secondary Ethereum URL: %s, got error: %v", urlString, err)
		}
		urls = append(urls, *url)
	}

	return urls
}

// EthereumDisabled shows whether Ethereum interactions are supported.
func (c Config) EthereumDisabled() bool {
	return c.viper.GetBool(EnvVarName("EthereumDisabled"))
}

// FlagsContractAddress represents the Flags contract address
func (c Config) FlagsContractAddress() string {
	return c.viper.GetString(EnvVarName("FlagsContractAddress"))
}

// GasUpdaterBlockDelay is the number of blocks that the gas updater trails behind head.
// E.g. if this is set to 3, and we receive block 10, gas updater will
// fetch block 7.
// CAUTION: You might be tempted to set this to 0 to use the latest possible
// block, but it is possible to receive a head BEFORE that block is actually
// available from the connected node via RPC. In this case you will get false
// "zero" blocks that are missing transactions.
func (c Config) GasUpdaterBlockDelay() uint16 {
	return c.getWithFallback("GasUpdaterBlockDelay", parseUint16).(uint16)
}

// GasUpdaterBlockHistorySize is the number of past blocks to keep in memory to
// use as a basis for calculating a percentile gas price
func (c Config) GasUpdaterBlockHistorySize() uint16 {
	return c.getWithFallback("GasUpdaterBlockHistorySize", parseUint16).(uint16)
}

// GasUpdaterTransactionPercentile is the percentile gas price to choose. E.g.
// if the past transaction history contains four transactions with gas prices:
// [100, 200, 300, 400], picking 25 for this number will give a value of 200
func (c Config) GasUpdaterTransactionPercentile() uint16 {
	return c.getWithFallback("GasUpdaterTransactionPercentile", parseUint16).(uint16)
}

// GasUpdaterEnabled turns on the automatic gas updater if set to true
// It is disabled by default
func (c Config) GasUpdaterEnabled() bool {
	return c.viper.GetBool(EnvVarName("GasUpdaterEnabled"))
}

// InsecureFastScrypt causes all key stores to encrypt using "fast" scrypt params instead
// This is insecure and only useful for local testing. DO NOT SET THIS IN PRODUCTION
func (c Config) InsecureFastScrypt() bool {
	return c.viper.GetBool(EnvVarName("InsecureFastScrypt"))
}

func (c Config) TriggerFallbackDBPollInterval() time.Duration {
	return c.getWithFallback("TriggerFallbackDBPollInterval", parseDuration).(time.Duration)
}

// JobPipelineMaxRunDuration is the maximum time that a job run may take
func (c Config) JobPipelineMaxRunDuration() time.Duration {
	return c.getWithFallback("JobPipelineMaxRunDuration", parseDuration).(time.Duration)
}

func (c Config) JobPipelineResultWriteQueueDepth() uint64 {
	return c.getWithFallback("JobPipelineResultWriteQueueDepth", parseUint64).(uint64)
}

// JobPipelineParallelism controls how many workers the pipeline.Runner
// uses in parallel (how many pipeline runs may simultaneously be executing)
func (c Config) JobPipelineParallelism() uint8 {
	return c.getWithFallback("JobPipelineParallelism", parseUint8).(uint8)
}

func (c Config) JobPipelineReaperInterval() time.Duration {
	return c.getWithFallback("JobPipelineReaperInterval", parseDuration).(time.Duration)
}

func (c Config) JobPipelineReaperThreshold() time.Duration {
	return c.getWithFallback("JobPipelineReaperThreshold", parseDuration).(time.Duration)
}

func (c Config) KeeperRegistrySyncInterval() time.Duration {
	return c.getWithFallback("KeeperRegistrySyncInterval", parseDuration).(time.Duration)
}

func (c Config) KeeperMinimumRequiredConfirmations() uint64 {
	return c.viper.GetUint64(EnvVarName("KeeperMinimumRequiredConfirmations"))
}

func (c Config) KeeperMaximumGracePeriod() int64 {
	return c.viper.GetInt64(EnvVarName("KeeperMaximumGracePeriod"))
}

// JSONConsole enables the JSON console.
func (c Config) JSONConsole() bool {
	return c.viper.GetBool(EnvVarName("JSONConsole"))
}

// LinkContractAddress represents the address
func (c Config) LinkContractAddress() string {
	return c.viper.GetString(EnvVarName("LinkContractAddress"))
}

// ExplorerURL returns the websocket URL for this node to push stats to, or nil.
func (c Config) ExplorerURL() *url.URL {
	rval := c.getWithFallback("ExplorerURL", parseURL)
	switch t := rval.(type) {
	case nil:
		return nil
	case *url.URL:
		return t
	default:
		logger.Panicf("invariant: ExplorerURL returned as type %T", rval)
		return nil
	}
}

// ExplorerAccessKey returns the access key for authenticating with explorer
func (c Config) ExplorerAccessKey() string {
	return c.viper.GetString(EnvVarName("ExplorerAccessKey"))
}

// ExplorerSecret returns the secret for authenticating with explorer
func (c Config) ExplorerSecret() string {
	return c.viper.GetString(EnvVarName("ExplorerSecret"))
}

// FIXME: Add comments to all of these
func (c Config) OCRBootstrapCheckInterval() time.Duration {
	return c.getWithFallback("OCRBootstrapCheckInterval", parseDuration).(time.Duration)
}

func (c Config) OCRContractTransmitterTransmitTimeout() time.Duration {
	return c.getWithFallback("OCRContractTransmitterTransmitTimeout", parseDuration).(time.Duration)
}

func (c Config) getDurationWithOverride(override time.Duration, field string) time.Duration {
	if override != time.Duration(0) {
		return override
	}
	return c.getWithFallback(field, parseDuration).(time.Duration)
}

func (c Config) OCRObservationTimeout(override time.Duration) time.Duration {
	return c.getDurationWithOverride(override, "OCRObservationTimeout")
}

func (c Config) OCRObservationGracePeriod() time.Duration {
	return c.getWithFallback("OCRObservationGracePeriod", parseDuration).(time.Duration)
}

func (c Config) OCRBlockchainTimeout(override time.Duration) time.Duration {
	return c.getDurationWithOverride(override, "OCRBlockchainTimeout")
}

func (c Config) OCRContractSubscribeInterval(override time.Duration) time.Duration {
	return c.getDurationWithOverride(override, "OCRContractSubscribeInterval")
}

func (c Config) OCRContractPollInterval(override time.Duration) time.Duration {
	return c.getDurationWithOverride(override, "OCRContractPollInterval")
}

func (c Config) OCRContractConfirmations(override uint16) uint16 {
	if override != uint16(0) {
		return override
	}
	return c.getWithFallback("OCRContractConfirmations", parseUint16).(uint16)
}

func (c Config) OCRDatabaseTimeout() time.Duration {
	return c.getWithFallback("OCRDatabaseTimeout", parseDuration).(time.Duration)
}

func (c Config) OCRDHTLookupInterval() int {
	return int(c.getWithFallback("OCRDHTLookupInterval", parseUint16).(uint16))
}

func (c Config) OCRIncomingMessageBufferSize() int {
	return int(c.getWithFallback("OCRIncomingMessageBufferSize", parseUint16).(uint16))
}

func (c Config) OCRNewStreamTimeout() time.Duration {
	return c.getWithFallback("OCRNewStreamTimeout", parseDuration).(time.Duration)
}

func (c Config) OCROutgoingMessageBufferSize() int {
	return int(c.getWithFallback("OCRIncomingMessageBufferSize", parseUint16).(uint16))
}

// OCRTraceLogging determines whether OCR logs at TRACE level are enabled. The
// option to turn them off is given because they can be very verbose
func (c Config) OCRTraceLogging() bool {
	return c.viper.GetBool(EnvVarName("OCRTraceLogging"))
}

func (c Config) OCRMonitoringEndpoint(override string) string {
	if override != "" {
		return override
	}
	return c.viper.GetString(EnvVarName("OCRMonitoringEndpoint"))
}

func (c Config) OCRTransmitterAddress(override *models.EIP55Address) (models.EIP55Address, error) {
	if override != nil {
		return *override, nil
	}
	taStr := c.viper.GetString(EnvVarName("OCRTransmitterAddress"))
	if taStr != "" {
		ta, err := models.NewEIP55Address(taStr)
		if err != nil {
			return "", errors.Wrapf(ErrInvalid, "OCR_TRANSMITTER_ADDRESS is invalid EIP55 %v", err)
		}
		return ta, nil
	}
	return "", errors.Wrap(ErrUnset, "OCR_TRANSMITTER_ADDRESS")
}

func (c Config) OCRKeyBundleID(override *models.Sha256Hash) (models.Sha256Hash, error) {
	if override != nil {
		return *override, nil
	}
	kbStr := c.viper.GetString(EnvVarName("OCRKeyBundleID"))
	if kbStr != "" {
		kb, err := models.Sha256HashFromHex(kbStr)
		if err != nil {
			return models.Sha256Hash{}, errors.Wrapf(ErrInvalid, "OCR_KEY_BUNDLE_ID is an invalid sha256 hash hex string %v", err)
		}
		return kb, nil
	}
	return models.Sha256Hash{}, errors.Wrap(ErrUnset, "OCR_KEY_BUNDLE_ID")
}

func (c Config) ORMMaxOpenConns() int {
	return int(c.getWithFallback("ORMMaxOpenConns", parseUint16).(uint16))
}

func (c Config) ORMMaxIdleConns() int {
	return int(c.getWithFallback("ORMMaxIdleConns", parseUint16).(uint16))
}

// OperatorContractAddress represents the address where the Operator.sol
// contract is deployed, this is used for filtering RunLog requests
func (c Config) OperatorContractAddress() common.Address {
	if c.viper.GetString(EnvVarName("OperatorContractAddress")) == "" {
		return common.Address{}
	}
	address, ok := c.getWithFallback("OperatorContractAddress", parseAddress).(*common.Address)
	if !ok {
		return common.Address{}
	}
	return *address
}

// LogLevel represents the maximum level of log messages to output.
func (c Config) LogLevel() LogLevel {
	if c.runtimeStore != nil {
		var value LogLevel
		if err := c.runtimeStore.GetConfigValue("LogLevel", &value); err != nil && !errors.Is(err, gorm.ErrRecordNotFound) {
			logger.Warnw("Error while trying to fetch LogLevel.", "error", err)
		} else if err == nil {
			return value
		}
	}
	return c.getWithFallback("LogLevel", parseLogLevel).(LogLevel)
}

<<<<<<< HEAD
// ServiceLogLevel is the log level set for a specified package
func (c Config) ServiceLogLevel(serviceName string) (string, error) {
	if c.runtimeStore != nil {
		level, err := c.runtimeStore.GetServiceLogLevel(serviceName)
		if err != nil && !errors.Is(err, gorm.ErrRecordNotFound) {
			logger.Warnf("Error while trying to fetch %s service log level: %v", serviceName, err)
		} else if err == nil {
			return level, nil
		}
	}
	return "", fmt.Errorf("no log level configured for %s", serviceName)
}

// LogFilter configures detailed filtering of logs.
func (c Config) LogFilter() string {
	return c.viper.GetString(EnvVarName("LogFilter"))
=======
// SetLogLevel saves a runtime value for the default logger level
func (c Config) SetLogLevel(ctx context.Context, value string) error {
	if c.runtimeStore == nil {
		return errors.New("No runtime store installed")
	}
	var ll LogLevel
	err := ll.Set(value)
	if err != nil {
		return err
	}
	return c.runtimeStore.SetConfigStrValue(ctx, "LogLevel", ll.String())
>>>>>>> dabada25
}

// LogToDisk configures disk preservation of logs.
func (c Config) LogToDisk() bool {
	return c.viper.GetBool(EnvVarName("LogToDisk"))
}

// LogSQLStatements tells chainlink to log all SQL statements made using the default logger
func (c Config) LogSQLStatements() bool {
	if c.runtimeStore != nil {
		logSqlStatements, err := c.runtimeStore.GetConfigBoolValue("LogSQLStatements")
		if err != nil && !errors.Is(err, gorm.ErrRecordNotFound) {
			logger.Warnw("Error while trying to fetch LogSQLStatements.", "error", err)
		} else if err == nil {
			return *logSqlStatements
		}
	}
	return c.viper.GetBool(EnvVarName("LogSQLStatements"))
}

// SetLogSQLStatements saves a runtime value for enabling/disabling logging all SQL statements on the default logger
func (c Config) SetLogSQLStatements(ctx context.Context, sqlEnabled bool) error {
	if c.runtimeStore == nil {
		return errors.New("No runtime store installed")
	}

	return c.runtimeStore.SetConfigStrValue(ctx, "LogSQLStatements", strconv.FormatBool(sqlEnabled))
}

// LogSQLMigrations tells chainlink to log all SQL migrations made using the default logger
func (c Config) LogSQLMigrations() bool {
	return c.viper.GetBool(EnvVarName("LogSQLMigrations"))
}

// MinIncomingConfirmations represents the minimum number of block
// confirmations that need to be recorded since a job run started before a task
// can proceed.
func (c Config) MinIncomingConfirmations() uint32 {
	return c.getWithFallback("MinIncomingConfirmations", parseUint32).(uint32)
}

// MinRequiredOutgoingConfirmations represents the default minimum number of block
// confirmations that need to be recorded on an outgoing ethtx task before the run can move onto the next task.
// This can be overridden on a per-task basis by setting the `MinRequiredOutgoingConfirmations` parameter.
func (c Config) MinRequiredOutgoingConfirmations() uint64 {
	return c.getWithFallback("MinRequiredOutgoingConfirmations", parseUint64).(uint64)
}

// MinimumContractPayment represents the minimum amount of LINK that must be
// supplied for a contract to be considered.
func (c Config) MinimumContractPayment() *assets.Link {
	return c.getWithFallback("MinimumContractPayment", parseLink).(*assets.Link)
}

// MinimumRequestExpiration is the minimum allowed request expiration for a Service Agreement.
func (c Config) MinimumRequestExpiration() uint64 {
	return c.getWithFallback("MinimumRequestExpiration", parseUint64).(uint64)
}

// P2PListenIP is the ip that libp2p willl bind to and listen on
func (c Config) P2PListenIP() net.IP {
	return c.getWithFallback("P2PListenIP", parseIP).(net.IP)
}

// P2PListenPort is the port that libp2p willl bind to and listen on
func (c Config) P2PListenPort() uint16 {
	return uint16(c.viper.GetUint32(EnvVarName("P2PListenPort")))
}

// P2PAnnounceIP is an optional override. If specified it will force the p2p
// layer to announce this IP as the externally reachable one to the DHT
// If this is set, P2PAnnouncePort MUST also be set.
func (c Config) P2PAnnounceIP() net.IP {
	str := c.viper.GetString(EnvVarName("P2PAnnounceIP"))
	return net.ParseIP(str)
}

// P2PAnnouncePort is an optional override. If specified it will force the p2p
// layer to announce this port as the externally reachable one to the DHT.
// If this is set, P2PAnnounceIP MUST also be set.
func (c Config) P2PAnnouncePort() uint16 {
	return uint16(c.viper.GetUint32(EnvVarName("P2PAnnouncePort")))
}

// P2PDHTAnnouncementCounterUserPrefix can be used to restore the node's
// ability to announce its IP/port on the P2P network after a database
// rollback. Make sure to only increase this value, and *never* decrease it.
// Don't use this variable unless you really know what you're doing, since you
// could semi-permanently exclude your node from the P2P network by
// misconfiguring it.
func (c Config) P2PDHTAnnouncementCounterUserPrefix() uint32 {
	return c.viper.GetUint32(EnvVarName("P2PDHTAnnouncementCounterUserPrefix"))
}

func (c Config) P2PPeerstoreWriteInterval() time.Duration {
	return c.getWithFallback("P2PPeerstoreWriteInterval", parseDuration).(time.Duration)
}

func (c Config) P2PPeerID(override *models.PeerID) (models.PeerID, error) {
	if override != nil {
		return *override, nil
	}
	pidStr := c.viper.GetString(EnvVarName("P2PPeerID"))
	if pidStr != "" {
		var pid models.PeerID
		err := pid.UnmarshalText([]byte(pidStr))
		if err != nil {
			return "", errors.Wrapf(ErrInvalid, "P2P_PEER_ID is invalid %v", err)
		}
		return pid, nil
	}
	return "", errors.Wrap(ErrUnset, "P2P_PEER_ID")
}

func (c Config) P2PPeerIDIsSet() bool {
	return c.viper.GetString(EnvVarName("P2PPeerID")) != ""
}

func (c Config) P2PBootstrapPeers(override []string) ([]string, error) {
	if override != nil {
		return override, nil
	}
	bps := c.viper.GetStringSlice(EnvVarName("P2PBootstrapPeers"))
	if bps != nil {
		return bps, nil
	}
	return nil, errors.Wrap(ErrUnset, "P2P_BOOTSTRAP_PEERS")
}

// Port represents the port Chainlink should listen on for client requests.
func (c Config) Port() uint16 {
	return c.getWithFallback("Port", parseUint16).(uint16)
}

func (c Config) HTTPServerWriteTimeout() time.Duration {
	return c.getWithFallback("HTTPServerWriteTimeout", parseDuration).(time.Duration)
}

// ReaperExpiration represents
func (c Config) ReaperExpiration() models.Duration {
	return models.MustMakeDuration(c.getWithFallback("ReaperExpiration", parseDuration).(time.Duration))
}

func (c Config) ReplayFromBlock() int64 {
	return c.viper.GetInt64(EnvVarName("ReplayFromBlock"))
}

// RootDir represents the location on the file system where Chainlink should
// keep its files.
func (c Config) RootDir() string {
	return c.getWithFallback("RootDir", parseHomeDir).(string)
}

// SecureCookies allows toggling of the secure cookies HTTP flag
func (c Config) SecureCookies() bool {
	return c.viper.GetBool(EnvVarName("SecureCookies"))
}

// SessionTimeout is the maximum duration that a user session can persist without any activity.
func (c Config) SessionTimeout() models.Duration {
	return models.MustMakeDuration(c.getWithFallback("SessionTimeout", parseDuration).(time.Duration))
}

// StatsPusherLogging toggles very verbose logging of raw messages for the StatsPusher (also telemetry)
func (c Config) StatsPusherLogging() bool {
	return c.getWithFallback("StatsPusherLogging", parseBool).(bool)
}

// TLSCertPath represents the file system location of the TLS certificate
// Chainlink should use for HTTPS.
func (c Config) TLSCertPath() string {
	return c.viper.GetString(EnvVarName("TLSCertPath"))
}

// TLSHost represents the hostname to use for TLS clients. This should match
// the TLS certificate.
func (c Config) TLSHost() string {
	return c.viper.GetString(EnvVarName("TLSHost"))
}

// TLSKeyPath represents the file system location of the TLS key Chainlink
// should use for HTTPS.
func (c Config) TLSKeyPath() string {
	return c.viper.GetString(EnvVarName("TLSKeyPath"))
}

// TLSPort represents the port Chainlink should listen on for encrypted client requests.
func (c Config) TLSPort() uint16 {
	return c.getWithFallback("TLSPort", parseUint16).(uint16)
}

// TLSRedirect forces TLS redirect for unencrypted connections
func (c Config) TLSRedirect() bool {
	return c.viper.GetBool(EnvVarName("TLSRedirect"))
}

// UnAuthenticatedRateLimit defines the threshold to which requests unauthenticated requests get limited
func (c Config) UnAuthenticatedRateLimit() int64 {
	return c.viper.GetInt64(EnvVarName("UnAuthenticatedRateLimit"))
}

// UnAuthenticatedRateLimitPeriod defines the period to which unauthenticated requests get limited
func (c Config) UnAuthenticatedRateLimitPeriod() models.Duration {
	return models.MustMakeDuration(c.getWithFallback("UnAuthenticatedRateLimitPeriod", parseDuration).(time.Duration))
}

// KeysDir returns the path of the keys directory (used for keystore files).
func (c Config) KeysDir() string {
	return filepath.Join(c.RootDir(), "tempkeys")
}

func (c Config) tlsDir() string {
	return filepath.Join(c.RootDir(), "tls")
}

// KeyFile returns the path where the server key is kept
func (c Config) KeyFile() string {
	if c.TLSKeyPath() == "" {
		return filepath.Join(c.tlsDir(), "server.key")
	}
	return c.TLSKeyPath()
}

// CertFile returns the path where the server certificate is kept
func (c Config) CertFile() string {
	if c.TLSCertPath() == "" {
		return filepath.Join(c.tlsDir(), "server.crt")
	}
	return c.TLSCertPath()
}

// HeadTimeBudget returns the time allowed for context timeout in head tracker
func (c Config) HeadTimeBudget() time.Duration {
	return c.getWithFallback("HeadTimeBudget", parseDuration).(time.Duration)
}

// CreateProductionLogger returns a custom logger for the config's root
// directory and LogLevel, with pretty printing for stdout. If LOG_TO_DISK is
// false, the logger will only log to stdout.
func (c Config) CreateProductionLogger() *logger.Logger {
	return logger.CreateProductionLogger(c.RootDir(), c.JSONConsole(), c.LogLevel().Level, c.LogToDisk())
}

// SessionSecret returns a sequence of bytes to be used as a private key for
// session signing or encryption.
func (c Config) SessionSecret() ([]byte, error) {
	return c.SecretGenerator.Generate(c)
}

// SessionOptions returns the sesssions.Options struct used to configure
// the session store.
func (c Config) SessionOptions() sessions.Options {
	return sessions.Options{
		Secure:   c.SecureCookies(),
		HttpOnly: true,
		MaxAge:   86400 * 30,
	}
}

func (c Config) getWithFallback(name string, parser func(string) (interface{}, error)) interface{} {
	str := c.viper.GetString(EnvVarName(name))
	defaultValue, hasDefault := defaultValue(name)
	if str != "" {
		v, err := parser(str)
		if err == nil {
			return v
		}
		logger.Errorw(
			fmt.Sprintf("Invalid value provided for %s, falling back to default.", name),
			"value", str,
			"default", defaultValue,
			"error", err)
	}

	if !hasDefault {
		return zeroValue(name)
	}

	v, err := parser(defaultValue)
	if err != nil {
		log.Fatalf(fmt.Sprintf(`Invalid default for %s: "%s"`, name, defaultValue))
	}
	return v
}

// SecretGenerator is the interface for objects that generate a secret
// used to sign or encrypt.
type SecretGenerator interface {
	Generate(Config) ([]byte, error)
}

type filePersistedSecretGenerator struct{}

func (f filePersistedSecretGenerator) Generate(c Config) ([]byte, error) {
	sessionPath := filepath.Join(c.RootDir(), "secret")
	if utils.FileExists(sessionPath) {
		data, err := ioutil.ReadFile(sessionPath)
		if err != nil {
			return data, err
		}
		return base64.StdEncoding.DecodeString(string(data))
	}
	key := securecookie.GenerateRandomKey(32)
	str := base64.StdEncoding.EncodeToString(key)
	err := utils.WriteFileWithMaxPerms(sessionPath, []byte(str), readWritePerms)
	return key, err
}

func parseAddress(str string) (interface{}, error) {
	if str == "" {
		return nil, nil
	} else if common.IsHexAddress(str) {
		val := common.HexToAddress(str)
		return &val, nil
	} else if i, ok := new(big.Int).SetString(str, 10); ok {
		val := common.BigToAddress(i)
		return &val, nil
	}
	return nil, fmt.Errorf("unable to parse '%s' into EIP55-compliant address", str)
}

func parseLink(str string) (interface{}, error) {
	i, ok := new(assets.Link).SetString(str, 10)
	if !ok {
		return i, fmt.Errorf("unable to parse '%v' into *assets.Link(base 10)", str)
	}
	return i, nil
}

func parseLogLevel(str string) (interface{}, error) {
	var lvl LogLevel
	err := lvl.Set(str)
	return lvl, err
}

func parseUint8(s string) (interface{}, error) {
	v, err := strconv.ParseUint(s, 10, 8)
	return uint8(v), err
}

func parseUint16(s string) (interface{}, error) {
	v, err := strconv.ParseUint(s, 10, 16)
	return uint16(v), err
}

func parseUint32(s string) (interface{}, error) {
	v, err := strconv.ParseUint(s, 10, 32)
	return uint32(v), err
}

func parseUint64(s string) (interface{}, error) {
	v, err := strconv.ParseUint(s, 10, 64)
	return v, err
}

func parseURL(s string) (interface{}, error) {
	return url.Parse(s)
}

func parseIP(s string) (interface{}, error) {
	return net.ParseIP(s), nil
}

func parseDuration(s string) (interface{}, error) {
	return time.ParseDuration(s)
}

func parseBool(s string) (interface{}, error) {
	return strconv.ParseBool(s)
}

func parseBigInt(str string) (interface{}, error) {
	i, ok := new(big.Int).SetString(str, 10)
	if !ok {
		return i, fmt.Errorf("unable to parse %v into *big.Int(base 10)", str)
	}
	return i, nil
}

func parseHomeDir(str string) (interface{}, error) {
	exp, err := homedir.Expand(str)
	if err != nil {
		return nil, err
	}
	return filepath.ToSlash(exp), nil
}

// LogLevel determines the verbosity of the events to be logged.
type LogLevel struct {
	zapcore.Level
}

// ForGin keeps Gin's mode at the appropriate level with the LogLevel.
func (ll LogLevel) ForGin() string {
	switch {
	case ll.Level < zapcore.InfoLevel:
		return gin.DebugMode
	default:
		return gin.ReleaseMode
	}
}

type DatabaseBackupMode string

var (
	DatabaseBackupModeNone DatabaseBackupMode = "none"
	DatabaseBackupModeLite DatabaseBackupMode = "lite"
	DatabaseBackupModeFull DatabaseBackupMode = "full"
)

func parseDatabaseBackupMode(s string) (interface{}, error) {
	switch DatabaseBackupMode(s) {
	case DatabaseBackupModeNone, DatabaseBackupModeLite, DatabaseBackupModeFull:
		return DatabaseBackupMode(s), nil
	default:
		return "", fmt.Errorf("unable to parse %v into DatabaseBackupMode. Must be one of values: \"%s\", \"%s\", \"%s\"", s, DatabaseBackupModeNone, DatabaseBackupModeLite, DatabaseBackupModeFull)
	}
}<|MERGE_RESOLUTION|>--- conflicted
+++ resolved
@@ -788,7 +788,6 @@
 	return c.getWithFallback("LogLevel", parseLogLevel).(LogLevel)
 }
 
-<<<<<<< HEAD
 // ServiceLogLevel is the log level set for a specified package
 func (c Config) ServiceLogLevel(serviceName string) (string, error) {
 	if c.runtimeStore != nil {
@@ -802,10 +801,6 @@
 	return "", fmt.Errorf("no log level configured for %s", serviceName)
 }
 
-// LogFilter configures detailed filtering of logs.
-func (c Config) LogFilter() string {
-	return c.viper.GetString(EnvVarName("LogFilter"))
-=======
 // SetLogLevel saves a runtime value for the default logger level
 func (c Config) SetLogLevel(ctx context.Context, value string) error {
 	if c.runtimeStore == nil {
@@ -817,7 +812,6 @@
 		return err
 	}
 	return c.runtimeStore.SetConfigStrValue(ctx, "LogLevel", ll.String())
->>>>>>> dabada25
 }
 
 // LogToDisk configures disk preservation of logs.
